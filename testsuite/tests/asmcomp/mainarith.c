/***********************************************************************/
/*                                                                     */
/*                                OCaml                                */
/*                                                                     */
/*            Xavier Leroy, projet Cristal, INRIA Rocquencourt         */
/*                                                                     */
/*  Copyright 1996 Institut National de Recherche en Informatique et   */
/*  en Automatique.  All rights reserved.  This file is distributed    */
/*  under the terms of the Q Public License version 1.0.               */
/*                                                                     */
/***********************************************************************/

#include <stdio.h>
#include <math.h>
#include <time.h>
#include <stdlib.h>
#include <string.h>

#include "../../../byterun/caml/config.h"
#define FMT ARCH_INTNAT_PRINTF_FORMAT

void caml_ml_array_bound_error(void)
{
  fprintf(stderr, "Fatal error: out-of-bound access in array or string\n");
  exit(2);
}

intnat R[200];
double D[40];
intnat X, Y;
double F, G;

#define INTTEST(arg,res) \
  { intnat result = (res); \
    if (arg != result) \
      printf("Failed test \"%s == %s\" for X=%"FMT"d and Y=%"FMT"d: " \
             "result %"FMT"d, expected %"FMT"d\n",                    \
             #arg, #res, X, Y, arg, result); \
  }
#define INTFLOATTEST(arg,res) \
  { intnat result = (res); \
    if (arg != result) \
      printf("Failed test \"%s == %s\" for F=%.15g and G=%.15g: "\
             "result %"FMT"d, expected %"FMT"d\n",               \
             #arg, #res, F, G, arg, result); \
  }
#define FLOATTEST(arg,res) \
  { double result = (res); \
    if (arg < result || arg > result) \
      printf("Failed test \"%s == %s\" for F=%.15g and G=%.15g: "\
             "result %.15g, expected %.15g\n",                   \
             #arg, #res, F, G, arg, result); \
  }
#define FLOATINTTEST(arg,res) \
  { double result = (res); \
    if (arg < result || arg > result) \
      printf("Failed test \"%s == %s\" for X=%"FMT"d and Y=%"FMT"d: "\
             "result %.15g, expected %.15g\n",                       \
             #arg, #res, X, Y, arg, result); \
  }

<<<<<<< HEAD
extern void call_gen_code();
extern void testarith();
static intnat mulhs(intnat x, intnat y);
=======
extern void call_gen_code(void (*)(void));
extern void testarith(void);
>>>>>>> e896e907

void do_test(void)
{
      call_gen_code(testarith);

      INTTEST(R[0], 0);
      INTTEST(R[1], 1);
      INTTEST(R[2], -1);
      INTTEST(R[3], 256);
      INTTEST(R[4], 65536);
      INTTEST(R[5], 16777216);
      INTTEST(R[6], -256);
      INTTEST(R[7], -65536);
      INTTEST(R[8], -16777216);

      INTTEST(R[9], (X + Y));
      INTTEST(R[10], (X + 1));
      INTTEST(R[11], (X + -1));

      INTTEST(R[12], ((intnat) ((char *)R + 8)));
      INTTEST(R[13], ((intnat) ((char *)R + Y)));

      INTTEST(R[14], (X - Y));
      INTTEST(R[15], (X - 1));
      INTTEST(R[16], (X - -1));

      INTTEST(R[17], ((intnat) ((char *)R - 8)));
      INTTEST(R[18], ((intnat) ((char *)R - Y)));

      INTTEST(R[19], (X * 2));
      INTTEST(R[20], (2 * X));
      INTTEST(R[21], (X * 16));
      INTTEST(R[22], (16 * X));
      INTTEST(R[23], (X * 12345));
      INTTEST(R[24], (12345 * X));
      INTTEST(R[25], (X * Y));

      INTTEST(R[26], (X / 2));
      INTTEST(R[27], (X / 16));
      INTTEST(R[28], (X / 7));
      INTTEST(R[29], (Y != 0 ? X / Y : 0));

      INTTEST(R[30], (X % 2));
      INTTEST(R[31], (X % 16));
      INTTEST(R[32], (Y != 0 ? X % Y : 0));

      INTTEST(R[33], (X & Y));
      INTTEST(R[34], (X & 3));
      INTTEST(R[35], (3 & X));

      INTTEST(R[36], (X | Y));
      INTTEST(R[37], (X | 3));
      INTTEST(R[38], (3 | X));

      INTTEST(R[39], (X ^ Y));
      INTTEST(R[40], (X ^ 3));
      INTTEST(R[41], (3 ^ X));

      INTTEST(R[42], (X << Y));
      INTTEST(R[43], (X << 1));
      INTTEST(R[44], (X << 8));

      INTTEST(R[45], ((uintnat) X >> Y));
      INTTEST(R[46], ((uintnat) X >> 1));
      INTTEST(R[47], ((uintnat) X >> 8));

      INTTEST(R[48], (X >> Y));
      INTTEST(R[49], (X >> 1));
      INTTEST(R[50], (X >> 8));

      INTTEST(R[51], (X == Y));
      INTTEST(R[52], (X != Y));
      INTTEST(R[53], (X < Y));
      INTTEST(R[54], (X > Y));
      INTTEST(R[55], (X <= Y));
      INTTEST(R[56], (X >= Y));
      INTTEST(R[57], (X == 1));
      INTTEST(R[58], (X != 1));
      INTTEST(R[59], (X < 1));
      INTTEST(R[60], (X > 1));
      INTTEST(R[61], (X <= 1));
      INTTEST(R[62], (X >= 1));

      INTTEST(R[63], ((char *)X == (char *)Y));
      INTTEST(R[64], ((char *)X != (char *)Y));
      INTTEST(R[65], ((char *)X < (char *)Y));
      INTTEST(R[66], ((char *)X > (char *)Y));
      INTTEST(R[67], ((char *)X <= (char *)Y));
      INTTEST(R[68], ((char *)X >= (char *)Y));
      INTTEST(R[69], ((char *)X == (char *)1));
      INTTEST(R[70], ((char *)X != (char *)1));
      INTTEST(R[71], ((char *)X < (char *)1));
      INTTEST(R[72], ((char *)X > (char *)1));
      INTTEST(R[73], ((char *)X <= (char *)1));
      INTTEST(R[74], ((char *)X >= (char *)1));

      INTTEST(R[75], (X + (Y << 1)));
      INTTEST(R[76], (X + (Y << 2)));
      INTTEST(R[77], (X + (Y << 3)));
      INTTEST(R[78], (X - (Y << 1)));
      INTTEST(R[79], (X - (Y << 2)));
      INTTEST(R[80], (X - (Y << 3)));

      FLOATTEST(D[0], 0.0);
      FLOATTEST(D[1], 1.0);
      FLOATTEST(D[2], -1.0);
      FLOATTEST(D[3], (F + G));
      FLOATTEST(D[4], (F - G));
      FLOATTEST(D[5], (F * G));
      FLOATTEST(D[6], F / G);

      FLOATTEST(D[7], (F + (G + 1.0)));
      FLOATTEST(D[8], (F - (G + 1.0)));
      FLOATTEST(D[9], (F * (G + 1.0)));
      FLOATTEST(D[10], F / (G + 1.0));

      FLOATTEST(D[11], ((F + 1.0) + G));
      FLOATTEST(D[12], ((F + 1.0) - G));
      FLOATTEST(D[13], ((F + 1.0) * G));
      FLOATTEST(D[14], (F + 1.0) / G);

      FLOATTEST(D[15], ((F + 1.0) + (G + 1.0)));
      FLOATTEST(D[16], ((F + 1.0) - (G + 1.0)));
      FLOATTEST(D[17], ((F + 1.0) * (G + 1.0)));
      FLOATTEST(D[18], (F + 1.0) / (G + 1.0));

      INTFLOATTEST(R[81], (F == G));
      INTFLOATTEST(R[82], (F != G));
      INTFLOATTEST(R[83], (F < G));
      INTFLOATTEST(R[84], (F > G));
      INTFLOATTEST(R[85], (F <= G));
      INTFLOATTEST(R[86], (F >= G));

      FLOATINTTEST(D[19], (double) X);
      INTFLOATTEST(R[87], (intnat) F);

      INTTEST(R[88], (X >= 0) && (X < Y));
      INTTEST(R[89], (0 < Y));
      INTTEST(R[90], (5 < Y));

      INTFLOATTEST(R[91], (F == G));
      INTFLOATTEST(R[92], (F != G));
      INTFLOATTEST(R[93], (F < G));
      INTFLOATTEST(R[94], (F > G));
      INTFLOATTEST(R[95], (F <= G));
      INTFLOATTEST(R[96], (F >= G));

      INTFLOATTEST(R[97], (F + 1.0 == G + 1.0));
      INTFLOATTEST(R[98], (F + 1.0 != G + 1.0));
      INTFLOATTEST(R[99], (F + 1.0 < G + 1.0));
      INTFLOATTEST(R[100], (F + 1.0 > G + 1.0));
      INTFLOATTEST(R[101], (F + 1.0 <= G + 1.0));
      INTFLOATTEST(R[102], (F + 1.0 >= G + 1.0));

      INTFLOATTEST(R[103], (F == G + 1.0));
      INTFLOATTEST(R[104], (F != G + 1.0));
      INTFLOATTEST(R[105], (F < G + 1.0));
      INTFLOATTEST(R[106], (F > G + 1.0));
      INTFLOATTEST(R[107], (F <= G + 1.0));
      INTFLOATTEST(R[108], (F >= G + 1.0));

      INTFLOATTEST(R[109], (F + 1.0 == G));
      INTFLOATTEST(R[110], (F + 1.0 != G));
      INTFLOATTEST(R[111], (F + 1.0 < G));
      INTFLOATTEST(R[112], (F + 1.0 > G));
      INTFLOATTEST(R[113], (F + 1.0 <= G));
      INTFLOATTEST(R[114], (F + 1.0 >= G));

      FLOATINTTEST(D[20], ((double) X) + 1.0);
      INTFLOATTEST(R[115], (intnat)(F + 1.0));

      FLOATTEST(D[21], F + G);
      FLOATTEST(D[22], G + F);
      FLOATTEST(D[23], F - G);
      FLOATTEST(D[24], G - F);
      FLOATTEST(D[25], F * G);
      FLOATTEST(D[26], G * F);
      FLOATTEST(D[27], F / G);
      FLOATTEST(D[28], G / F);

      FLOATTEST(D[29], (F * 2.0) + G);
      FLOATTEST(D[30], G + (F * 2.0));
      FLOATTEST(D[31], (F * 2.0) - G);
      FLOATTEST(D[32], G - (F * 2.0));
      FLOATTEST(D[33], (F + 2.0) * G);
      FLOATTEST(D[34], G * (F + 2.0));
      FLOATTEST(D[35], (F * 2.0) / G);
      FLOATTEST(D[36], G / (F * 2.0));

      FLOATTEST(D[37], - F);
      FLOATTEST(D[38], fabs(F));

      INTTEST(R[116], mulhs(X, Y));
}

/* Multiply-high signed.  Hacker's Delight section 8.2 */

#define HALFSIZE (4 * sizeof(intnat))
#define HALFMASK (((intnat)1 << HALFSIZE) - 1)

static intnat mulhs(intnat u, intnat v)
{
  uintnat u0, v0, w0;
  intnat u1, v1, w1, w2, t;
  u0 = u & HALFMASK; u1 = u >> HALFSIZE;
  v0 = v & HALFMASK; v1 = v >> HALFSIZE;
  w0 = u0*v0;
  t = u1*v0 + (w0 >> HALFSIZE);
  w1 = t & HALFMASK;
  w2 = t >> HALFSIZE;
  w1 = u0*v1 + w1;
  return u1*v1 + w2 + (w1 >> HALFSIZE);
}

/* A simple linear congruential PRNG */

#ifdef ARCH_SIXTYFOUR
#define RAND_A 6364136223846793005ULL
#define RAND_C 1442695040888963407ULL
#else
#define RAND_A 214013U
#define RAND_C 2531011U 
#endif

static intnat rnd(void)
{
  static uintnat seed = 0;
  seed = seed * RAND_A + RAND_C;
  return (intnat) seed;
}

/* Test harness */

#define NUM_RANDOM_ITERATIONS 1000000

int main(int argc, char **argv)
{
  int i;
  double weird[4];

  if (argc >= 5) {
    X = atoi(argv[1]);
    Y = atoi(argv[2]);
    sscanf(argv[3], "%lf", &F);
    sscanf(argv[4], "%lf", &G);
    do_test();
    return 0;
  }
  printf("Testing -2...2\n");
  for(Y = -2; Y <= 2; Y++) {
    for (X = -2; X <= 2; X++) {
      F = X; G = Y; do_test();
    }
  }
  if (!(argc >= 2 && strcmp(argv[1], "noinf"))) {
    printf("Testing special FP values\n");
    weird[0] = 0.0;
    weird[1] = 1.0 / weird[0];         /* +infty */
    weird[2] = -1.0 / weird[0];        /* -infty */
    weird[3] = 0.0 / weird[0];         /* NaN */
    for (X = 0; X < 4; X++) {
      for (Y = 0; Y < 4; Y++) {
        F = weird[X]; G = weird[Y]; do_test();
      }
    }
  }
  printf("Testing %d random values\n", NUM_RANDOM_ITERATIONS);
  for (i = 0; i < NUM_RANDOM_ITERATIONS; i++) {
    X = rnd();
    Y = rnd();
    F = X / 1e3;
    G = Y / 1e3;
    do_test();
  }
  return 0;
}<|MERGE_RESOLUTION|>--- conflicted
+++ resolved
@@ -59,14 +59,9 @@
              #arg, #res, X, Y, arg, result); \
   }
 
-<<<<<<< HEAD
-extern void call_gen_code();
-extern void testarith();
-static intnat mulhs(intnat x, intnat y);
-=======
 extern void call_gen_code(void (*)(void));
 extern void testarith(void);
->>>>>>> e896e907
+static intnat mulhs(intnat x, intnat y);
 
 void do_test(void)
 {
